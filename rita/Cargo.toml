--- conflicted
+++ resolved
@@ -1,10 +1,6 @@
 [package]
 name = "rita"
-<<<<<<< HEAD
-version = "0.1.3"
-=======
 version = "0.1.4"
->>>>>>> 056bd0a7
 authors = ["Jehan <jehan.tremback@gmail.com>", "Ben <wangben3@gmail.com>"]
 build = "build.rs"
 
